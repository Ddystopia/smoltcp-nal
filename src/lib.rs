#![no_std]

pub use embedded_nal;
pub use smoltcp;

<<<<<<< HEAD
use smoltcp::socket::{AnySocket, Dhcpv4Event};
=======
use embedded_nal::TcpClientStack;
use smoltcp::dhcp::Dhcpv4Client;
use smoltcp::socket::AnySocket;
>>>>>>> 5e56576f
use smoltcp::wire::{IpAddress, IpCidr, Ipv4Address, Ipv4Cidr};

use heapless::{FnvIndexSet, Vec};
use nanorand::{wyrand::WyRand, RNG};

// The start of TCP port dynamic range allocation.
const TCP_PORT_DYNAMIC_RANGE_START: u16 = 49152;

#[derive(Debug)]
pub enum NetworkError {
    NoSocket,
    ConnectionFailure,
    ReadFailure,
    WriteFailure,
    Unsupported,
    NoIpAddress,
}

///! Network abstraction layer for smoltcp.
pub struct NetworkStack<'a, 'b, DeviceT>
where
    DeviceT: for<'c> smoltcp::phy::Device<'c>,
{
<<<<<<< HEAD
    network_interface: RefCell<smoltcp::iface::Interface<'b, DeviceT>>,
    dhcp_handle: RefCell<Option<smoltcp::socket::SocketHandle>>,
    sockets: RefCell<smoltcp::socket::SocketSet<'a>>,
    used_ports: RefCell<Vec<u16, consts::U16>>,
    unused_handles: RefCell<Vec<smoltcp::socket::SocketHandle, consts::U16>>,
    randomizer: RefCell<WyRand>,
    name_servers: RefCell<[Option<smoltcp::wire::Ipv4Address>; 3]>,
=======
    network_interface: smoltcp::iface::EthernetInterface<'b, DeviceT>,
    dhcp_client: Option<Dhcpv4Client>,
    sockets: smoltcp::socket::SocketSet<'a>,
    used_ports: FnvIndexSet<u16, 16>,
    unused_handles: Vec<smoltcp::socket::SocketHandle, 16>,
    randomizer: WyRand,
    name_servers: Vec<Ipv4Address, 3>,
>>>>>>> 5e56576f
}

impl<'a, 'b, DeviceT> NetworkStack<'a, 'b, DeviceT>
where
    DeviceT: for<'c> smoltcp::phy::Device<'c>,
{
    /// Construct a new network stack.
    ///
    /// # Note
    /// This implementation only supports up to 16 usable sockets.
    ///
    /// Any handles provided to this function must not be used after constructing the network
    /// stack.
    ///
    /// This implementation currently only supports IPv4.
    ///
    /// # Args
    /// * `stack` - The ethernet interface to construct the network stack from.
    /// * `sockets` - The socket set to contain any socket state for the stack.
    /// * `handles` - A list of socket handles that can be used.
    /// * `dhcp` - An optional DHCP client if DHCP usage is desired. If None, DHCP will not be used.
    ///
    /// # Returns
    /// A embedded-nal-compatible network stack.
    pub fn new(
        stack: smoltcp::iface::Interface<'b, DeviceT>,
        sockets: smoltcp::socket::SocketSet<'a>,
        handles: &[smoltcp::socket::SocketHandle],
        dhcp: Option<smoltcp::socket::SocketHandle>,
    ) -> Self {
        let mut unused_handles: Vec<smoltcp::socket::SocketHandle, 16> = Vec::new();
        for handle in handles.iter() {
            // Note: If the user supplies too many handles, we choose to silently drop them.
            unused_handles.push(*handle).ok();
        }

        NetworkStack {
<<<<<<< HEAD
            network_interface: RefCell::new(stack),
            sockets: RefCell::new(sockets),
            used_ports: RefCell::new(Vec::new()),
            randomizer: RefCell::new(WyRand::new_seed(0)),
            dhcp_handle: RefCell::new(dhcp),
            unused_handles: RefCell::new(unused_handles),
            name_servers: RefCell::new([None, None, None]),
=======
            network_interface: stack,
            sockets,
            used_ports: FnvIndexSet::new(),
            randomizer: WyRand::new_seed(0),
            dhcp_client: dhcp,
            unused_handles,
            name_servers: Vec::new(),
>>>>>>> 5e56576f
        }
    }

    /// Seed the TCP port randomizer.
    ///
    /// # Args
    /// * `seed` - A seed of random data to use for randomizing local TCP port selection.
    pub fn seed_random_port(&mut self, seed: &[u8]) {
        self.randomizer.reseed(seed)
    }

    /// Poll the network stack for potential updates.
    ///
    /// # Returns
    /// A boolean indicating if the network stack updated in any way.
    pub fn poll(&mut self, time: u32) -> Result<bool, smoltcp::Error> {
        let now = smoltcp::time::Instant::from_millis(time as i64);
        let updated = self.network_interface.poll(&mut self.sockets, now)?;

        // Service the DHCP client.
<<<<<<< HEAD
        if let Some(handle) = *self.dhcp_handle.borrow() {
            let mut interface = self.network_interface.borrow_mut();
            let mut sockets = self.sockets.borrow_mut();
            let mut reconfigured = false;
            match sockets.get::<smoltcp::socket::Dhcpv4Socket>(handle).poll() {
                Dhcpv4Event::NoChange => {}
                Dhcpv4Event::Configured(config) => {
                    if interface.ipv4_address().unwrap() != config.address.address() {
                        reconfigured = true;
                        Self::set_ipv4_addr(&mut interface, config.address);
=======
        if let Some(ref mut dhcp_client) = self.dhcp_client {
            match dhcp_client.poll(&mut self.network_interface, &mut self.sockets, now) {
                Ok(Some(config)) => {
                    if let Some(cidr) = config.address {
                        if cidr.address().is_unicast() {
                            // Note(unwrap): This stack only supports IPv4 and the client must have
                            // provided an address.
                            if cidr.address().is_unspecified()
                                || self.network_interface.ipv4_address().unwrap() != cidr.address()
                            {
                                self.close_sockets();

                                self.network_interface.update_ip_addrs(|addrs| {
                                    // Note(unwrap): This stack requires at least 1 Ipv4 Address.
                                    let addr = addrs
                                        .iter_mut()
                                        .filter(|cidr| match cidr.address() {
                                            IpAddress::Ipv4(_) => true,
                                            _ => false,
                                        })
                                        .next()
                                        .unwrap();

                                    *addr = IpCidr::Ipv4(cidr);
                                });
                            }
                        }
>>>>>>> 5e56576f
                    }

                    // Store DNS server addresses for later read-back
                    self.name_servers.clear();
                    for server in config.dns_servers.iter() {
                        if let Some(server) = server {
                            // Note(unwrap): The name servers vector is at least as long as the
                            // number of DNS servers reported via DHCP.
                            self.name_servers.push(*server).unwrap();
                        }
                    }

                    if let Some(route) = config.router {
                        // Note: If the user did not provide enough route storage, we may not be
                        // able to store the gateway.
<<<<<<< HEAD
                        interface.routes_mut().add_default_ipv4_route(route)?;
                    } else {
                        interface.routes_mut().remove_default_ipv4_route();
=======
                        self.network_interface
                            .routes_mut()
                            .add_default_ipv4_route(route)?;
>>>>>>> 5e56576f
                    }
                }
                Dhcpv4Event::Deconfigured => {
                    interface.routes_mut().remove_default_ipv4_route();
                    Self::set_ipv4_addr(&mut interface, Ipv4Cidr::new(Ipv4Address::UNSPECIFIED, 0));
                }
            }

            if reconfigured {
                Self::close_all_sockets(&mut sockets);
            }
        }

        Ok(updated)
    }

<<<<<<< HEAD
    fn set_ipv4_addr(interface: &mut smoltcp::iface::Interface<'b, DeviceT>, cidr: Ipv4Cidr) {
        interface.update_ip_addrs(|addrs| {
            // Note(unwrap): This stack requires at least 1 Ipv4 Address.
            let addr = addrs
                .iter_mut()
                .filter(|cidr| match cidr.address() {
                    IpAddress::Ipv4(_) => true,
                    _ => false,
                })
                .next()
                .unwrap();

            *addr = IpCidr::Ipv4(cidr);
        });
    }

    fn close_all_sockets(sockets: &mut smoltcp::socket::SocketSet<'a>) {
        // Close all sockets.
        for mut socket in sockets.iter_mut() {
=======
    /// Force-close all sockets.
    pub fn close_sockets(&mut self) {
        // Close all sockets.
        for mut socket in self.sockets.iter_mut() {
>>>>>>> 5e56576f
            // We only explicitly can close TCP sockets because we cannot access other socket types.
            if let Some(ref mut socket) =
                smoltcp::socket::TcpSocket::downcast(smoltcp::socket::SocketRef::new(&mut socket))
            {
                socket.abort();
            }
        }
    }

    /// Force-close all sockets.
    pub fn close_sockets(&self) {
        Self::close_all_sockets(&mut self.sockets.borrow_mut());
    }

    /// Handle a disconnection of the physical interface.
    pub fn handle_link_reset(&mut self) {
        // Reset the DHCP client.
<<<<<<< HEAD
        if let Some(handle) = *self.dhcp_handle.borrow() {
            let mut sockets = self.sockets.borrow_mut();
            sockets.get::<smoltcp::socket::Dhcpv4Socket>(handle).reset();
=======
        if let Some(ref mut client) = self.dhcp_client {
            client.reset(smoltcp::time::Instant::from_millis(-1));
>>>>>>> 5e56576f
        }

        // Close all of the sockets and de-configure the interface.
        self.close_sockets();

        self.network_interface.update_ip_addrs(|addrs| {
            addrs.iter_mut().next().map(|addr| {
                *addr = IpCidr::Ipv4(Ipv4Cidr::new(Ipv4Address::UNSPECIFIED, 0));
            });
        });
    }

    // Get an ephemeral TCP port number.
    fn get_ephemeral_port(&mut self) -> u16 {
        loop {
            // Get the next ephemeral port by generating a random, valid TCP port continuously
            // until an unused port is found.
            let random_offset = {
                let random_data = self.randomizer.rand();
                u16::from_be_bytes([random_data[0], random_data[1]])
            };

            let port = TCP_PORT_DYNAMIC_RANGE_START
                + random_offset % (u16::MAX - TCP_PORT_DYNAMIC_RANGE_START);
            if !self.used_ports.contains(&port) {
                return port;
            }
        }
    }

    fn is_ip_unspecified(&self) -> bool {
        // Note(unwrap): This stack only supports Ipv4.
        self.network_interface.ipv4_addr().unwrap().is_unspecified()
    }
}

impl<'a, 'b, DeviceT> TcpClientStack for NetworkStack<'a, 'b, DeviceT>
where
    DeviceT: for<'c> smoltcp::phy::Device<'c>,
{
    type Error = NetworkError;
    type TcpSocket = smoltcp::socket::SocketHandle;

    fn socket(&mut self) -> Result<smoltcp::socket::SocketHandle, NetworkError> {
        // If we do not have a valid IP address yet, do not open the socket.
        if self.is_ip_unspecified() {
            return Err(NetworkError::NoIpAddress);
        }

        match self.unused_handles.pop() {
            Some(handle) => {
                // Abort any active connections on the handle.
                let internal_socket: &mut smoltcp::socket::TcpSocket =
                    &mut *self.sockets.get(handle);
                internal_socket.abort();

                Ok(handle)
            }
            None => Err(NetworkError::NoSocket),
        }
    }

    fn connect(
        &mut self,
        socket: &mut smoltcp::socket::SocketHandle,
        remote: embedded_nal::SocketAddr,
    ) -> embedded_nal::nb::Result<(), NetworkError> {
        // If there is no longer an IP address assigned to the interface, do not allow usage of the
        // socket.
        if self.is_ip_unspecified() {
            return Err(embedded_nal::nb::Error::Other(NetworkError::NoIpAddress));
        }

        {
            let internal_socket: &mut smoltcp::socket::TcpSocket = &mut self.sockets.get(*socket);

            // If we're already in the process of connecting, ignore the request silently.
            if internal_socket.is_open() {
                return Ok(());
            }
        }

        match remote.ip() {
            embedded_nal::IpAddr::V4(addr) => {
                let octets = addr.octets();
                let address =
                    smoltcp::wire::Ipv4Address::new(octets[0], octets[1], octets[2], octets[3]);

                let local_port = self.get_ephemeral_port();

                // Note(unwrap): Only one port is allowed per socket, so this insertion should never
                // fail.
                self.used_ports.insert(local_port).unwrap();

                let internal_socket: &mut smoltcp::socket::TcpSocket =
                    &mut *self.sockets.get(*socket);
                internal_socket
                    .connect((address, remote.port()), local_port)
                    .map_err(|_| embedded_nal::nb::Error::Other(NetworkError::ConnectionFailure))?;
                Ok(())
            }

            // We only support IPv4.
            _ => Err(embedded_nal::nb::Error::Other(NetworkError::Unsupported)),
        }
    }

    fn is_connected(
        &mut self,
        socket: &smoltcp::socket::SocketHandle,
    ) -> Result<bool, NetworkError> {
        // If there is no longer an IP address assigned to the interface, do not allow usage of the
        // socket.
        if self.is_ip_unspecified() {
            return Err(NetworkError::NoIpAddress);
        }

        let socket: &mut smoltcp::socket::TcpSocket = &mut *self.sockets.get(*socket);
        Ok(socket.may_send() && socket.may_recv())
    }

    fn send(
        &mut self,
        socket: &mut smoltcp::socket::SocketHandle,
        buffer: &[u8],
    ) -> embedded_nal::nb::Result<usize, NetworkError> {
        // If there is no longer an IP address assigned to the interface, do not allow usage of the
        // socket.
        if self.is_ip_unspecified() {
            return Err(embedded_nal::nb::Error::Other(NetworkError::NoIpAddress));
        }

        let socket: &mut smoltcp::socket::TcpSocket = &mut *self.sockets.get(*socket);
        socket
            .send_slice(buffer)
            .map_err(|_| embedded_nal::nb::Error::Other(NetworkError::WriteFailure))
    }

    fn receive(
        &mut self,
        socket: &mut smoltcp::socket::SocketHandle,
        buffer: &mut [u8],
    ) -> embedded_nal::nb::Result<usize, NetworkError> {
        // If there is no longer an IP address assigned to the interface, do not allow usage of the
        // socket.
        if self.is_ip_unspecified() {
            return Err(embedded_nal::nb::Error::Other(NetworkError::NoIpAddress));
        }

        let socket: &mut smoltcp::socket::TcpSocket = &mut *self.sockets.get(*socket);
        socket
            .recv_slice(buffer)
            .map_err(|_| embedded_nal::nb::Error::Other(NetworkError::ReadFailure))
    }

    fn close(&mut self, socket: smoltcp::socket::SocketHandle) -> Result<(), NetworkError> {
        let internal_socket: &mut smoltcp::socket::TcpSocket = &mut *self.sockets.get(socket);

        // Remove the bound port from the used_ports buffer.
        let local_port = internal_socket.local_endpoint().port;

        self.used_ports.remove(&local_port);

        internal_socket.close();
        self.unused_handles.push(socket).unwrap();
        Ok(())
    }
}<|MERGE_RESOLUTION|>--- conflicted
+++ resolved
@@ -3,13 +3,8 @@
 pub use embedded_nal;
 pub use smoltcp;
 
-<<<<<<< HEAD
+use embedded_nal::TcpClientStack;
 use smoltcp::socket::{AnySocket, Dhcpv4Event};
-=======
-use embedded_nal::TcpClientStack;
-use smoltcp::dhcp::Dhcpv4Client;
-use smoltcp::socket::AnySocket;
->>>>>>> 5e56576f
 use smoltcp::wire::{IpAddress, IpCidr, Ipv4Address, Ipv4Cidr};
 
 use heapless::{FnvIndexSet, Vec};
@@ -33,23 +28,13 @@
 where
     DeviceT: for<'c> smoltcp::phy::Device<'c>,
 {
-<<<<<<< HEAD
-    network_interface: RefCell<smoltcp::iface::Interface<'b, DeviceT>>,
-    dhcp_handle: RefCell<Option<smoltcp::socket::SocketHandle>>,
-    sockets: RefCell<smoltcp::socket::SocketSet<'a>>,
-    used_ports: RefCell<Vec<u16, consts::U16>>,
-    unused_handles: RefCell<Vec<smoltcp::socket::SocketHandle, consts::U16>>,
-    randomizer: RefCell<WyRand>,
-    name_servers: RefCell<[Option<smoltcp::wire::Ipv4Address>; 3]>,
-=======
-    network_interface: smoltcp::iface::EthernetInterface<'b, DeviceT>,
-    dhcp_client: Option<Dhcpv4Client>,
+    network_interface: smoltcp::iface::Interface<'b, DeviceT>,
+    dhcp_handle: Option<smoltcp::socket::SocketHandle>,
     sockets: smoltcp::socket::SocketSet<'a>,
     used_ports: FnvIndexSet<u16, 16>,
     unused_handles: Vec<smoltcp::socket::SocketHandle, 16>,
     randomizer: WyRand,
     name_servers: Vec<Ipv4Address, 3>,
->>>>>>> 5e56576f
 }
 
 impl<'a, 'b, DeviceT> NetworkStack<'a, 'b, DeviceT>
@@ -87,23 +72,13 @@
         }
 
         NetworkStack {
-<<<<<<< HEAD
-            network_interface: RefCell::new(stack),
-            sockets: RefCell::new(sockets),
-            used_ports: RefCell::new(Vec::new()),
-            randomizer: RefCell::new(WyRand::new_seed(0)),
-            dhcp_handle: RefCell::new(dhcp),
-            unused_handles: RefCell::new(unused_handles),
-            name_servers: RefCell::new([None, None, None]),
-=======
             network_interface: stack,
             sockets,
             used_ports: FnvIndexSet::new(),
             randomizer: WyRand::new_seed(0),
-            dhcp_client: dhcp,
+            dhcp_handle: dhcp,
             unused_handles,
             name_servers: Vec::new(),
->>>>>>> 5e56576f
         }
     }
 
@@ -124,88 +99,80 @@
         let updated = self.network_interface.poll(&mut self.sockets, now)?;
 
         // Service the DHCP client.
-<<<<<<< HEAD
-        if let Some(handle) = *self.dhcp_handle.borrow() {
-            let mut interface = self.network_interface.borrow_mut();
-            let mut sockets = self.sockets.borrow_mut();
-            let mut reconfigured = false;
-            match sockets.get::<smoltcp::socket::Dhcpv4Socket>(handle).poll() {
-                Dhcpv4Event::NoChange => {}
-                Dhcpv4Event::Configured(config) => {
-                    if interface.ipv4_address().unwrap() != config.address.address() {
-                        reconfigured = true;
-                        Self::set_ipv4_addr(&mut interface, config.address);
-=======
-        if let Some(ref mut dhcp_client) = self.dhcp_client {
-            match dhcp_client.poll(&mut self.network_interface, &mut self.sockets, now) {
-                Ok(Some(config)) => {
-                    if let Some(cidr) = config.address {
-                        if cidr.address().is_unicast() {
-                            // Note(unwrap): This stack only supports IPv4 and the client must have
-                            // provided an address.
-                            if cidr.address().is_unspecified()
-                                || self.network_interface.ipv4_address().unwrap() != cidr.address()
-                            {
-                                self.close_sockets();
-
-                                self.network_interface.update_ip_addrs(|addrs| {
-                                    // Note(unwrap): This stack requires at least 1 Ipv4 Address.
-                                    let addr = addrs
-                                        .iter_mut()
-                                        .filter(|cidr| match cidr.address() {
-                                            IpAddress::Ipv4(_) => true,
-                                            _ => false,
-                                        })
-                                        .next()
-                                        .unwrap();
-
-                                    *addr = IpCidr::Ipv4(cidr);
-                                });
+        if let Some(handle) = self.dhcp_handle {
+            let mut close_sockets = false;
+
+            if let Some(event) = self
+                .sockets
+                .get::<smoltcp::socket::Dhcpv4Socket>(handle)
+                .poll()
+            {
+                match event {
+                    Dhcpv4Event::Configured(config) => {
+                        if config.address.address().is_unicast()
+                            && self.network_interface.ipv4_address().unwrap()
+                                != config.address.address()
+                        {
+                            close_sockets = true;
+                            Self::set_ipv4_addr(&mut self.network_interface, config.address);
+                        }
+
+                        // Store DNS server addresses for later read-back
+                        self.name_servers.clear();
+                        for server in config.dns_servers.iter() {
+                            if let Some(server) = server {
+                                // Note(unwrap): The name servers vector is at least as long as the
+                                // number of DNS servers reported via DHCP.
+                                self.name_servers.push(*server).unwrap();
                             }
                         }
->>>>>>> 5e56576f
-                    }
-
-                    // Store DNS server addresses for later read-back
-                    self.name_servers.clear();
-                    for server in config.dns_servers.iter() {
-                        if let Some(server) = server {
-                            // Note(unwrap): The name servers vector is at least as long as the
-                            // number of DNS servers reported via DHCP.
-                            self.name_servers.push(*server).unwrap();
+
+                        if let Some(route) = config.router {
+                            // Note: If the user did not provide enough route storage, we may not be
+                            // able to store the gateway.
+                            self.network_interface
+                                .routes_mut()
+                                .add_default_ipv4_route(route)?;
+                        } else {
+                            self.network_interface
+                                .routes_mut()
+                                .remove_default_ipv4_route();
                         }
                     }
-
-                    if let Some(route) = config.router {
-                        // Note: If the user did not provide enough route storage, we may not be
-                        // able to store the gateway.
-<<<<<<< HEAD
-                        interface.routes_mut().add_default_ipv4_route(route)?;
-                    } else {
-                        interface.routes_mut().remove_default_ipv4_route();
-=======
+                    Dhcpv4Event::Deconfigured => {
                         self.network_interface
                             .routes_mut()
-                            .add_default_ipv4_route(route)?;
->>>>>>> 5e56576f
+                            .remove_default_ipv4_route();
+                        Self::set_ipv4_addr(
+                            &mut self.network_interface,
+                            Ipv4Cidr::new(Ipv4Address::UNSPECIFIED, 0),
+                        );
                     }
                 }
-                Dhcpv4Event::Deconfigured => {
-                    interface.routes_mut().remove_default_ipv4_route();
-                    Self::set_ipv4_addr(&mut interface, Ipv4Cidr::new(Ipv4Address::UNSPECIFIED, 0));
-                }
-            }
-
-            if reconfigured {
-                Self::close_all_sockets(&mut sockets);
+            }
+
+            if close_sockets {
+                self.close_sockets();
             }
         }
 
         Ok(updated)
     }
 
-<<<<<<< HEAD
-    fn set_ipv4_addr(interface: &mut smoltcp::iface::Interface<'b, DeviceT>, cidr: Ipv4Cidr) {
+    /// Force-close all sockets.
+    pub fn close_sockets(&mut self) {
+        // Close all sockets.
+        for mut socket in self.sockets.iter_mut() {
+            // We only explicitly can close TCP sockets because we cannot access other socket types.
+            if let Some(ref mut socket) =
+                smoltcp::socket::TcpSocket::downcast(smoltcp::socket::SocketRef::new(&mut socket))
+            {
+                socket.abort();
+            }
+        }
+    }
+
+    fn set_ipv4_addr(interface: &mut smoltcp::iface::Interface<'b, DeviceT>, address: Ipv4Cidr) {
         interface.update_ip_addrs(|addrs| {
             // Note(unwrap): This stack requires at least 1 Ipv4 Address.
             let addr = addrs
@@ -217,44 +184,17 @@
                 .next()
                 .unwrap();
 
-            *addr = IpCidr::Ipv4(cidr);
+            *addr = IpCidr::Ipv4(address);
         });
-    }
-
-    fn close_all_sockets(sockets: &mut smoltcp::socket::SocketSet<'a>) {
-        // Close all sockets.
-        for mut socket in sockets.iter_mut() {
-=======
-    /// Force-close all sockets.
-    pub fn close_sockets(&mut self) {
-        // Close all sockets.
-        for mut socket in self.sockets.iter_mut() {
->>>>>>> 5e56576f
-            // We only explicitly can close TCP sockets because we cannot access other socket types.
-            if let Some(ref mut socket) =
-                smoltcp::socket::TcpSocket::downcast(smoltcp::socket::SocketRef::new(&mut socket))
-            {
-                socket.abort();
-            }
-        }
-    }
-
-    /// Force-close all sockets.
-    pub fn close_sockets(&self) {
-        Self::close_all_sockets(&mut self.sockets.borrow_mut());
     }
 
     /// Handle a disconnection of the physical interface.
     pub fn handle_link_reset(&mut self) {
         // Reset the DHCP client.
-<<<<<<< HEAD
-        if let Some(handle) = *self.dhcp_handle.borrow() {
-            let mut sockets = self.sockets.borrow_mut();
-            sockets.get::<smoltcp::socket::Dhcpv4Socket>(handle).reset();
-=======
-        if let Some(ref mut client) = self.dhcp_client {
-            client.reset(smoltcp::time::Instant::from_millis(-1));
->>>>>>> 5e56576f
+        if let Some(handle) = self.dhcp_handle {
+            self.sockets
+                .get::<smoltcp::socket::Dhcpv4Socket>(handle)
+                .reset();
         }
 
         // Close all of the sockets and de-configure the interface.
